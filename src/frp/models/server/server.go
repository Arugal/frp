--- conflicted
+++ resolved
@@ -161,24 +161,13 @@
 					return
 				}
 
-<<<<<<< HEAD
-				// start another goroutine for join two connections between frpc and user
-				go func() {
-=======
-				// start another goroutine for join two conns from frpc and user
 				go func(userConn *conn.Conn) {
->>>>>>> 452e02ad
 					workConn, err := p.getWorkConn()
 					if err != nil {
 						return
 					}
 
-<<<<<<< HEAD
-					userConn := c
 					// message will be transferred to another without modifying
-=======
-					// msg will transfer to another without modifying
->>>>>>> 452e02ad
 					// l means local, r means remote
 					log.Debug("Join two connections, (l[%s] r[%s]) (l[%s] r[%s])", workConn.GetLocalAddr(), workConn.GetRemoteAddr(),
 						userConn.GetLocalAddr(), userConn.GetRemoteAddr())
@@ -186,12 +175,8 @@
 					metric.OpenConnection(p.Name)
 					needRecord := true
 					go msg.JoinMore(userConn, workConn, p.BaseConf, needRecord)
-<<<<<<< HEAD
-				}()
-=======
 					metric.OpenConnection(p.Name)
 				}(c)
->>>>>>> 452e02ad
 			}
 		}(listener)
 	}
